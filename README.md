# aiocomfoconnect

`aiocomfoconnect` provides both a Python 3 asyncio library and a CLI for communicating with Zehnder ComfoAir Q350/450/600 ventilation units. It is the successor to [comfoconnect](https://github.com/michaelarnauts/comfoconnect) and is compatible with Python 3.10 and higher.

The [home-assistant-comfoconnect](https://github.com/michaelarnauts/home-assistant-comfoconnect) is using this library.

## Table of Contents

- [Features](#features)
- [Library Module Structure](#library-module-structure)
- [Requirements](#requirements)
- [Installation](#installation)
- [CLI Usage](#cli-usage)
- [Available Methods](#available-methods)
- [Examples](#examples)
- [Development Notes](#development-notes)
- [Docker Support](#docker-support)
- [Third-Party Repositories](#third-party-repositories)
- [Further Reading](#further-reading)
- [Contributing](#contributing)
- [License](#license)

---

## Features

- Discover bridges on the network
- Register and deregister applications
- Set and get fan speed, operation mode, and ComfoCool mode
- Trigger or cancel boost mode
- Show all or individual sensor values
- Get and set property values
- Get and set airflow for specific speeds
- Get and set bypass and away modes
- Use advanced controls for balance mode, temperature profile, and error management

## Library Module Structure

![aiocomfoconnect library module structure](docs/lib-modules.svg)

## Requirements

- Python 3.10+

## Installation

> **Note:** On Windows, you may need to use `pip` or `py -m pip` instead of `pip3` depending on your Python installation.

```shell
pip3 install aiocomfoconnect
```

## CLI Usage

> **Note:** The following commands work on Linux, macOS, and Windows as long as Python is in your PATH. On Windows, you may need to use `python` or `py` instead of `python3`.

```shell
python -m aiocomfoconnect --help

<<<<<<< HEAD
python -m aiocomfoconnect discover

python -m aiocomfoconnect register --host 192.168.1.213

python -m aiocomfoconnect set-speed away --host 192.168.1.213
python -m aiocomfoconnect set-speed low --host 192.168.1.213
python -m aiocomfoconnect set-mode auto --host 192.168.1.213
python -m aiocomfoconnect get-mode --host 192.168.1.213
python -m aiocomfoconnect set-speed medium --host 192.168.1.213
python -m aiocomfoconnect set-speed high --host 192.168.1.213
python -m aiocomfoconnect set-boost on --host 192.168.1.213 --timeout 1200

python -m aiocomfoconnect set-comfocool auto --host 192.168.1.213
python -m aiocomfoconnect set-comfocool off --host 192.168.1.213

python -m aiocomfoconnect show-sensors --host 192.168.1.213
python -m aiocomfoconnect show-sensor 276 --host 192.168.1.213
python -m aiocomfoconnect show-sensor 276 --host 192.168.1.213 -f

python -m aiocomfoconnect get-property --host 192.168.1.213 1 1 8 9  # Unit 0x01, SubUnit 0x01, Property 0x08, Type STRING. See PROTOCOL-RMI.md
```

> **Tip:** Run `python -m aiocomfoconnect --help` to see all available commands and options.

## Available methods
=======
# Basic commands
python -m aiocomfoconnect basic discover
python -m aiocomfoconnect basic register --host 192.168.1.213
python -m aiocomfoconnect basic set-speed away --host 192.168.1.213
python -m aiocomfoconnect basic set-speed low --host 192.168.1.213
python -m aiocomfoconnect basic set-mode auto --host 192.168.1.213
python -m aiocomfoconnect basic set-speed medium --host 192.168.1.213
python -m aiocomfoconnect basic set-speed high --host 192.168.1.213
python -m aiocomfoconnect basic set-boost on --host 192.168.1.213 --timeout 1200
python -m aiocomfoconnect basic set-comfocool auto --host 192.168.1.213
python -m aiocomfoconnect basic set-comfocool off --host 192.168.1.213
python -m aiocomfoconnect basic show-sensors --host 192.168.1.213
python -m aiocomfoconnect basic show-sensor 276 --host 192.168.1.213
python -m aiocomfoconnect basic show-sensor 276 --host 192.168.1.213 -f

# Unit 0x01, SubUnit 0x01, Property 0x08, Type STRING. See PROTOCOL-RMI.md
python -m aiocomfoconnect basic get-property --host 192.168.1.213 1 1 8 9

# Advanced commands
python -m aiocomfoconnect advanced get-balance-mode --host 192.168.1.213
python -m aiocomfoconnect advanced set-balance-mode balance --host 192.168.1.213 --timeout 600
```

## Available Methods
>>>>>>> 0c0ee34a

- `async connect()`: Connect to the bridge.
- `async disconnect()`: Disconnect from the bridge.
- `async register_sensor(sensor)`: Register a sensor.
- `async deregister_sensor(sensor)`: Deregister a sensor.
- `async get_mode()`: Get the ventilation mode.
- `async set_mode(mode)`: Set the ventilation mode. (auto / manual)
- `async get_comfocool_mode()`: Get Comfocool mode.
- `async set_comfocool_mode(mode)`: Set Comfocool mode. (auto / off)
- `async get_speed()`: Get the ventilation speed.
- `async set_speed(speed)`: Set the ventilation speed. (away / low / medium / high)
- `async get_bypass()`: Get the bypass mode.
- `async set_bypass(mode, timeout=-1)`: Set the bypass mode. (auto / on / off)
- `async get_balance_mode()`: Get the balance mode.
- `async set_balance_mode(mode, timeout=-1)`: Set the balance mode. (balance / supply only / exhaust only)
- `async get_boost()`: Get the boost mode.
- `async set_boost(mode, timeout=-1)`: Set the boost mode. (boolean)
- `async get_away()`: Get the away mode.
- `async set_away(mode, timeout=-1)`: Set the away mode. (boolean)
- `async get_temperature_profile()`: Get the temperature profile.
- `async set_temperature_profile(profile)`: Set the temperature profile. (warm / normal / cool)
- `async get_sensor_ventmode_temperature_passive()`: Get the sensor-based ventilation passive temperature control setting.
- `async set_sensor_ventmode_temperature_passive(mode)`: Set the sensor-based ventilation passive temperature control setting. (auto / on / off)
- `async get_sensor_ventmode_humidity_comfort()`: Get the sensor-based ventilation humidity comfort setting.
- `async set_sensor_ventmode_humidity_comfort(mode)`: Set the sensor-based ventilation humidity comfort setting. (auto / on / off)
- `async get_sensor_ventmode_humidity_protection()`: Get the sensor-based ventilation humidity protection setting.
- `async set_sensor_ventmode_humidity_protection(mode)`: Set the sensor-based ventilation humidity protection setting. (auto / on / off)

### Low-level API

- `async cmd_start_session()`: Start a session.
- `async cmd_close_session()`: Close a session.
- `async cmd_list_registered_apps()`: List registered apps.
- `async cmd_register_app(uuid, device_name, pin)`: Register an app.
- `async cmd_deregister_app(uuid)`: Deregister an app.
- `async cmd_version_request()`: Request the bridge's version.
- `async cmd_time_request()`: Request the bridge's time.
- `async cmd_rmi_request(message, node_id)`: Send an RMI request.
- `async cmd_rpdo_request(pdid, type, zone, timeout)`: Send an RPDO request.
- `async cmd_keepalive()`: Send a keepalive message.

## Examples

### Discovery of ComfoConnect LAN C Bridges

```python
import asyncio
from aiocomfoconnect import discover_bridges

async def main():
    """ ComfoConnect LAN C Bridge discovery example."""
    # Discover all ComfoConnect LAN C Bridges on the subnet.
    bridges = await discover_bridges()
    print(bridges)

if __name__ == "__main__":
    asyncio.run(main())
```

### Basic Example

```python
import asyncio
from aiocomfoconnect import ComfoConnect
from aiocomfoconnect.const import VentilationSpeed
from aiocomfoconnect.sensors import SENSORS

async def main(local_uuid, host, uuid):
    """ Basic example."""
    def sensor_callback(sensor, value):
        """ Print sensor updates. """
        print(f"{sensor.name} = {value}")
    # Connect to the Bridge
    comfoconnect = ComfoConnect(host, uuid, sensor_callback=sensor_callback)
    await comfoconnect.connect(local_uuid)
    # Register all sensors
    for key in SENSORS:
        await comfoconnect.register_sensor(SENSORS[key])
    # Set speed to LOW
    await comfoconnect.set_speed(VentilationSpeed.LOW)
    # Wait 2 minutes so we can see some sensor updates
    await asyncio.sleep(120)
    # Disconnect from the bridge
    await comfoconnect.disconnect()

if __name__ == "__main__":
    asyncio.run(main(local_uuid='00000000000000000000000000001337', host='192.168.1.20', uuid='00000000000000000000000000000055'))  # Replace with your bridge's IP and UUID
```

## Development Notes

### Protocol Documentation

- [ComfoConnect LAN C Protocol](docs/PROTOCOL.md)
- [PDO Sensors](docs/PROTOCOL-PDO.md)
- [RMI commands](docs/PROTOCOL-RMI.md)

### Decode network traffic

> **Note:** The following example uses `tcpdump`, which is available on Linux and macOS. On Windows, use Wireshark or another packet capture tool to capture network traffic. Make sure the first TCP session in the capture is the connection between the bridge and the app. It is recommended to start the capture before opening the app.

You can use the `scripts/decode_pcap.py` file to decode network traffic between the Mobile App and the ComfoConnect LAN C. Make sure that the first TCP session in the capture is the connection between the bridge and the app. It's therefore recommended to start the capture before you open the app.

```shell
sudo tcpdump -i any -s 0 -w /tmp/capture.pcap tcp and port 56747
python3 script/decode_pcap.py /tmp/capture.pcap
```

### Generate zehnder_pb2.py file

```shell
python3 -m pip install grpcio-tools==1.73.0
python3 -m grpc_tools.protoc -Iprotobuf --python_out=aiocomfoconnect/protobuf protobuf/*.proto
```

### Docker Support

You can build a Docker image to make it easier to develop and experiment on your local machine. You can use the `docker build -t aiocomfoconnect .` or the shortcut `make build` command to create a docker image.

Next, you can run this image by running `docker run aiocomfoconnect`. Any args from `aiocomfoconnect` can be passed into this command, just like the `python3 -m aiocomfoconnect` command.

## Third-Party Repositories

- <https://github.com/oysteing/comfoconnect-mqtt-bridge>

## Further Reading

- [Protocol Details](./PROTOCOL.md)
- [CAN/RMI Protocol](./PROTOCOL-RMI.md)
- [PDO Sensors and Data Types](./PROTOCOL-PDO.md)

## Contributing

Contributions are welcome! Please open issues or pull requests on GitHub.

## License

This project is licensed under the MIT License. See the [LICENSE](LICENSE) file for details.<|MERGE_RESOLUTION|>--- conflicted
+++ resolved
@@ -57,7 +57,6 @@
 ```shell
 python -m aiocomfoconnect --help
 
-<<<<<<< HEAD
 python -m aiocomfoconnect discover
 
 python -m aiocomfoconnect register --host 192.168.1.213
@@ -82,33 +81,7 @@
 
 > **Tip:** Run `python -m aiocomfoconnect --help` to see all available commands and options.
 
-## Available methods
-=======
-# Basic commands
-python -m aiocomfoconnect basic discover
-python -m aiocomfoconnect basic register --host 192.168.1.213
-python -m aiocomfoconnect basic set-speed away --host 192.168.1.213
-python -m aiocomfoconnect basic set-speed low --host 192.168.1.213
-python -m aiocomfoconnect basic set-mode auto --host 192.168.1.213
-python -m aiocomfoconnect basic set-speed medium --host 192.168.1.213
-python -m aiocomfoconnect basic set-speed high --host 192.168.1.213
-python -m aiocomfoconnect basic set-boost on --host 192.168.1.213 --timeout 1200
-python -m aiocomfoconnect basic set-comfocool auto --host 192.168.1.213
-python -m aiocomfoconnect basic set-comfocool off --host 192.168.1.213
-python -m aiocomfoconnect basic show-sensors --host 192.168.1.213
-python -m aiocomfoconnect basic show-sensor 276 --host 192.168.1.213
-python -m aiocomfoconnect basic show-sensor 276 --host 192.168.1.213 -f
-
-# Unit 0x01, SubUnit 0x01, Property 0x08, Type STRING. See PROTOCOL-RMI.md
-python -m aiocomfoconnect basic get-property --host 192.168.1.213 1 1 8 9
-
-# Advanced commands
-python -m aiocomfoconnect advanced get-balance-mode --host 192.168.1.213
-python -m aiocomfoconnect advanced set-balance-mode balance --host 192.168.1.213 --timeout 600
-```
-
 ## Available Methods
->>>>>>> 0c0ee34a
 
 - `async connect()`: Connect to the bridge.
 - `async disconnect()`: Disconnect from the bridge.
